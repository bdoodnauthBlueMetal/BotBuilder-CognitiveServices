﻿// 
// Copyright (c) Microsoft. All rights reserved.
// Licensed under the MIT license.
// 
// Microsoft Bot Framework: http://botframework.com
// 
// Cognitive Services based Dialogs for Bot Builder:
// https://github.com/Microsoft/BotBuilder-CognitiveServices 
// 
// Copyright (c) Microsoft Corporation
// All rights reserved.
// 
// MIT License:
// Permission is hereby granted, free of charge, to any person obtaining
// a copy of this software and associated documentation files (the
// "Software"), to deal in the Software without restriction, including
// without limitation the rights to use, copy, modify, merge, publish,
// distribute, sublicense, and/or sell copies of the Software, and to
// permit persons to whom the Software is furnished to do so, subject to
// the following conditions:
// 
// The above copyright notice and this permission notice shall be
// included in all copies or substantial portions of the Software.
// 
// THE SOFTWARE IS PROVIDED ""AS IS"", WITHOUT WARRANTY OF ANY KIND,
// EXPRESS OR IMPLIED, INCLUDING BUT NOT LIMITED TO THE WARRANTIES OF
// MERCHANTABILITY, FITNESS FOR A PARTICULAR PURPOSE AND
// NONINFRINGEMENT. IN NO EVENT SHALL THE AUTHORS OR COPYRIGHT HOLDERS BE
// LIABLE FOR ANY CLAIM, DAMAGES OR OTHER LIABILITY, WHETHER IN AN ACTION
// OF CONTRACT, TORT OR OTHERWISE, ARISING FROM, OUT OF OR IN CONNECTION
// WITH THE SOFTWARE OR THE USE OR OTHER DEALINGS IN THE SOFTWARE.
//

using System;
using System.Threading.Tasks;
using Microsoft.Bot.Builder.Internals.Fibers;
using Newtonsoft.Json;
using System.Text;
<<<<<<< HEAD
using System.Net.Http;

=======
using System.Collections.Generic;
using System.Linq;
using System.Security.Cryptography.X509Certificates;

>>>>>>> 2a5384a7
namespace Microsoft.Bot.Builder.CognitiveServices.QnAMaker
{
    public interface IQnAService
    {
        /// <summary>
        /// Build the query uri for the query text.
        /// </summary>
        /// <param name="queryText">The query text.</param>
        /// <returns>The query uri</returns>
        Uri BuildRequest(string queryText, out QnAMakerRequestBody postBody, out string subscriptionKey);

        /// <summary>
        /// Build the feedback request uri for the query text and the selected QnA.
        /// </summary>
        /// <param name="userId">An unique ID for every user.</param>
        /// <param name="userQuery">The original user query.</param>
        /// <param name="kbQuestion">The question from the knowledgebase which corresponds to the selected answer.</param>
        /// <param name="kbAnswer">The selected answer.</param>
        /// <returns>The query uri</returns>
        Uri BuildFeedbackRequest(string userId, string userQuery, string kbQuestion, string kbAnswer, out QnAMakerTrainingRequestBody postBody, out string subscriptionKey, out string knowledgebaseId);

        /// <summary>
        /// Query the QnA service using this uri.
        /// </summary>
        /// <param name="uri">The query uri</param>
        /// <returns>The QnA service results.</returns>
        Task<QnAMakerResults> QueryServiceAsync(Uri uri, QnAMakerRequestBody postBody, string subscriptionKey);

        /// <summary>
        /// Sends the feedback entry the QnA service.
        /// </summary>
        /// <param name="uri">The train uri to record the feedback entry</param>
        /// <returns>A boolean indicating success/failure.</returns>
        Task<bool> ActiveLearnAsync(Uri uri, QnAMakerTrainingRequestBody postBody, string subscriptionKey);
    }

    /// <summary>
    /// Standard implementation of IQnAService
    /// </summary>
    [Serializable]
    public sealed class QnAMakerService : IQnAService
    {
        private readonly QnAMakerAttribute qnaInfo;

        /// <summary>
        /// The base URI for accessing QnA Service.
        /// </summary>
        public static readonly Uri UriBase = new Uri("https://westus.api.cognitive.microsoft.com/qnamaker/v2.0/knowledgebases");

        /// <summary>
        /// Construct the QnA service using the qnaInfo information.
        /// </summary>
        /// <param name="qnaInfo">The QnA knowledgebase information.</param>
        public QnAMakerService(QnAMakerAttribute qnaInfo)
        {
            SetField.NotNull(out this.qnaInfo, nameof(qnaInfo), qnaInfo);
        }

        Uri IQnAService.BuildRequest(string queryText, out QnAMakerRequestBody postBody, out string subscriptionKey)
        {
            var knowledgebaseId = this.qnaInfo.KnowledgebaseId;
            var builder = new UriBuilder($"{UriBase}/{knowledgebaseId}/generateanswer");
            postBody = new QnAMakerRequestBody { question = queryText, top = this.qnaInfo.Top };
            subscriptionKey = this.qnaInfo.SubscriptionKey;
            return builder.Uri;
        }

        Uri IQnAService.BuildFeedbackRequest(string userId, string userQuery, string kbQuestion, string kbAnswer, out QnAMakerTrainingRequestBody postBody, out string subscriptionKey, out string knowledgebaseId)
        {
            knowledgebaseId = this.qnaInfo.KnowledgebaseId;
            subscriptionKey = this.qnaInfo.SubscriptionKey;
            var builder = new UriBuilder($"{UriBase}/{knowledgebaseId}/train");
            var feedbackRecord = new FeedbackRecord {UserId = userId, UserQuestion = userQuery, KbQuestion = kbQuestion, KbAnswer = kbAnswer};
            var feedbackRecords = new List<FeedbackRecord>();
            feedbackRecords.Add(feedbackRecord);
            postBody = new QnAMakerTrainingRequestBody { KnowledgeBaseId = knowledgebaseId, FeedbackRecords = feedbackRecords };
            return builder.Uri;
        }

        async Task<QnAMakerResults> IQnAService.QueryServiceAsync(Uri uri, QnAMakerRequestBody postBody, string subscriptionKey)
        {
            string json = string.Empty;
            
            using (HttpClient client = new HttpClient())
            {
                //Add the subscription key header
                client.DefaultRequestHeaders.Add("Ocp-Apim-Subscription-Key", subscriptionKey);

                var response = await client.PostAsync(uri, new StringContent(JsonConvert.SerializeObject(postBody), Encoding.UTF8, "application/json"));
                if (response != null && response.Content != null)
                {
                    json = await response.Content.ReadAsStringAsync();
                }
            }

            try
            {
                var qnaMakerResults = JsonConvert.DeserializeObject<QnAMakerResults>(json);

                //Adding internal service cfg reference [used when checking configured threshold to provide an answer]
                qnaMakerResults.ServiceCfg = this.qnaInfo;

                var filteredQnAResults = new List<QnAMakerResult>();
                foreach (var qnaMakerResult in qnaMakerResults.Answers)
                {
                    qnaMakerResult.Score /= 100;
                    if (qnaMakerResult.Score >= this.qnaInfo.ScoreThreshold)
                    {
                        qnaMakerResult.Answer = HttpUtility.HtmlDecode(qnaMakerResult.Answer);
                        qnaMakerResult.Questions = qnaMakerResult.Questions.Select(x => HttpUtility.HtmlDecode(x)).ToList();
                        filteredQnAResults.Add(qnaMakerResult);
                    }
                }

                qnaMakerResults.Answers = filteredQnAResults;

                return qnaMakerResults;
            }
            catch (JsonException ex)
            {
                throw new ArgumentException("Unable to deserialize the QnA service response.", ex);
            }
        }

        async Task<bool> IQnAService.ActiveLearnAsync(Uri uri, QnAMakerTrainingRequestBody postBody, string subscriptionKey)
        {
            try
            {
                string json;
                using (WebClient client = new WebClient())
                {
                    //Set the encoding to UTF8
                    client.Encoding = Encoding.UTF8;

                    //Add the subscription key header
                    client.Headers.Add("Ocp-Apim-Subscription-Key", subscriptionKey);
                    client.Headers.Add("Content-Type", "application/json");

                    json = client.UploadString(uri, "PATCH", JsonConvert.SerializeObject(postBody));
                }

                return true;
            }
            catch
            {
                return false;
            }
        }
    }

    public class QnAMakerRequestBody
    {
        [JsonProperty("question")]
        public string question { get; set; }

        [JsonProperty("top")]
        public int top { get; set; }
    }

    public class QnAMakerTrainingRequestBody
    {
        [JsonProperty("knowledgeBaseId")]
        public string KnowledgeBaseId { get; set; }

        [JsonProperty("feedbackRecords")]
        public List<FeedbackRecord> FeedbackRecords { get; set; }
    }

    [Serializable]
    public class FeedbackRecord
    {
        [JsonProperty("userId")]
        public string UserId { get; set; }

        [JsonProperty("userQuestion")]
        public string UserQuestion { get; set; }

        [JsonProperty("kbQuestion")]
        public string KbQuestion { get; set; }

        [JsonProperty("kbAnswer")]
        public string KbAnswer { get; set; }
    }

    /// <summary>
    /// QnA Service extension methods.
    /// </summary>
    public static class Extensions
    {
        /// <summary>
        /// Query the QnA service using this text.
        /// </summary>
        /// <param name="service">QnA service.</param>
        /// <param name="text">The query text.</param>
        /// <returns>The QnA result.</returns>
        public static async Task<QnAMakerResults> QueryServiceAsync(this IQnAService service, string text)
        {
            QnAMakerRequestBody postBody;
            string subscriptionKey;
            var uri = service.BuildRequest(text, out postBody, out subscriptionKey);
            return await service.QueryServiceAsync(uri, postBody, subscriptionKey);
        }

        public static async Task<bool> ActiveLearnAsync(
            this IQnAService service,
            string userId,
            string userQuestion,
            string kbQuestion,
            string kbAnswer,
            string knowledgebaseId)
        {
            QnAMakerTrainingRequestBody postBody;
            string subscriptionKey;
            string serviceKnowledgebaseId;
            var uri = service.BuildFeedbackRequest(
                userId,
                userQuestion,
                kbQuestion,
                kbAnswer,
                out postBody,
                out subscriptionKey,
                out serviceKnowledgebaseId);

            if (serviceKnowledgebaseId.Equals(knowledgebaseId))
            {
                return await service.ActiveLearnAsync(uri, postBody, subscriptionKey);
            }

            return false;
        }
    }
}<|MERGE_RESOLUTION|>--- conflicted
+++ resolved
@@ -1,279 +1,288 @@
-﻿// 
-// Copyright (c) Microsoft. All rights reserved.
-// Licensed under the MIT license.
-// 
-// Microsoft Bot Framework: http://botframework.com
-// 
-// Cognitive Services based Dialogs for Bot Builder:
-// https://github.com/Microsoft/BotBuilder-CognitiveServices 
-// 
-// Copyright (c) Microsoft Corporation
-// All rights reserved.
-// 
-// MIT License:
-// Permission is hereby granted, free of charge, to any person obtaining
-// a copy of this software and associated documentation files (the
-// "Software"), to deal in the Software without restriction, including
-// without limitation the rights to use, copy, modify, merge, publish,
-// distribute, sublicense, and/or sell copies of the Software, and to
-// permit persons to whom the Software is furnished to do so, subject to
-// the following conditions:
-// 
-// The above copyright notice and this permission notice shall be
-// included in all copies or substantial portions of the Software.
-// 
-// THE SOFTWARE IS PROVIDED ""AS IS"", WITHOUT WARRANTY OF ANY KIND,
-// EXPRESS OR IMPLIED, INCLUDING BUT NOT LIMITED TO THE WARRANTIES OF
-// MERCHANTABILITY, FITNESS FOR A PARTICULAR PURPOSE AND
-// NONINFRINGEMENT. IN NO EVENT SHALL THE AUTHORS OR COPYRIGHT HOLDERS BE
-// LIABLE FOR ANY CLAIM, DAMAGES OR OTHER LIABILITY, WHETHER IN AN ACTION
-// OF CONTRACT, TORT OR OTHERWISE, ARISING FROM, OUT OF OR IN CONNECTION
-// WITH THE SOFTWARE OR THE USE OR OTHER DEALINGS IN THE SOFTWARE.
-//
-
-using System;
-using System.Threading.Tasks;
-using Microsoft.Bot.Builder.Internals.Fibers;
-using Newtonsoft.Json;
-using System.Text;
-<<<<<<< HEAD
-using System.Net.Http;
-
-=======
-using System.Collections.Generic;
-using System.Linq;
-using System.Security.Cryptography.X509Certificates;
-
->>>>>>> 2a5384a7
-namespace Microsoft.Bot.Builder.CognitiveServices.QnAMaker
-{
-    public interface IQnAService
-    {
-        /// <summary>
-        /// Build the query uri for the query text.
-        /// </summary>
-        /// <param name="queryText">The query text.</param>
-        /// <returns>The query uri</returns>
-        Uri BuildRequest(string queryText, out QnAMakerRequestBody postBody, out string subscriptionKey);
-
-        /// <summary>
-        /// Build the feedback request uri for the query text and the selected QnA.
-        /// </summary>
-        /// <param name="userId">An unique ID for every user.</param>
-        /// <param name="userQuery">The original user query.</param>
-        /// <param name="kbQuestion">The question from the knowledgebase which corresponds to the selected answer.</param>
-        /// <param name="kbAnswer">The selected answer.</param>
-        /// <returns>The query uri</returns>
-        Uri BuildFeedbackRequest(string userId, string userQuery, string kbQuestion, string kbAnswer, out QnAMakerTrainingRequestBody postBody, out string subscriptionKey, out string knowledgebaseId);
-
-        /// <summary>
-        /// Query the QnA service using this uri.
-        /// </summary>
-        /// <param name="uri">The query uri</param>
-        /// <returns>The QnA service results.</returns>
-        Task<QnAMakerResults> QueryServiceAsync(Uri uri, QnAMakerRequestBody postBody, string subscriptionKey);
-
-        /// <summary>
-        /// Sends the feedback entry the QnA service.
-        /// </summary>
-        /// <param name="uri">The train uri to record the feedback entry</param>
-        /// <returns>A boolean indicating success/failure.</returns>
-        Task<bool> ActiveLearnAsync(Uri uri, QnAMakerTrainingRequestBody postBody, string subscriptionKey);
-    }
-
-    /// <summary>
-    /// Standard implementation of IQnAService
-    /// </summary>
-    [Serializable]
-    public sealed class QnAMakerService : IQnAService
-    {
-        private readonly QnAMakerAttribute qnaInfo;
-
-        /// <summary>
-        /// The base URI for accessing QnA Service.
-        /// </summary>
-        public static readonly Uri UriBase = new Uri("https://westus.api.cognitive.microsoft.com/qnamaker/v2.0/knowledgebases");
-
-        /// <summary>
-        /// Construct the QnA service using the qnaInfo information.
-        /// </summary>
-        /// <param name="qnaInfo">The QnA knowledgebase information.</param>
-        public QnAMakerService(QnAMakerAttribute qnaInfo)
-        {
-            SetField.NotNull(out this.qnaInfo, nameof(qnaInfo), qnaInfo);
-        }
-
-        Uri IQnAService.BuildRequest(string queryText, out QnAMakerRequestBody postBody, out string subscriptionKey)
-        {
-            var knowledgebaseId = this.qnaInfo.KnowledgebaseId;
-            var builder = new UriBuilder($"{UriBase}/{knowledgebaseId}/generateanswer");
-            postBody = new QnAMakerRequestBody { question = queryText, top = this.qnaInfo.Top };
-            subscriptionKey = this.qnaInfo.SubscriptionKey;
-            return builder.Uri;
-        }
-
-        Uri IQnAService.BuildFeedbackRequest(string userId, string userQuery, string kbQuestion, string kbAnswer, out QnAMakerTrainingRequestBody postBody, out string subscriptionKey, out string knowledgebaseId)
-        {
-            knowledgebaseId = this.qnaInfo.KnowledgebaseId;
-            subscriptionKey = this.qnaInfo.SubscriptionKey;
-            var builder = new UriBuilder($"{UriBase}/{knowledgebaseId}/train");
-            var feedbackRecord = new FeedbackRecord {UserId = userId, UserQuestion = userQuery, KbQuestion = kbQuestion, KbAnswer = kbAnswer};
-            var feedbackRecords = new List<FeedbackRecord>();
-            feedbackRecords.Add(feedbackRecord);
-            postBody = new QnAMakerTrainingRequestBody { KnowledgeBaseId = knowledgebaseId, FeedbackRecords = feedbackRecords };
-            return builder.Uri;
-        }
-
-        async Task<QnAMakerResults> IQnAService.QueryServiceAsync(Uri uri, QnAMakerRequestBody postBody, string subscriptionKey)
-        {
-            string json = string.Empty;
-            
-            using (HttpClient client = new HttpClient())
-            {
-                //Add the subscription key header
-                client.DefaultRequestHeaders.Add("Ocp-Apim-Subscription-Key", subscriptionKey);
-
-                var response = await client.PostAsync(uri, new StringContent(JsonConvert.SerializeObject(postBody), Encoding.UTF8, "application/json"));
-                if (response != null && response.Content != null)
-                {
-                    json = await response.Content.ReadAsStringAsync();
-                }
-            }
-
-            try
-            {
-                var qnaMakerResults = JsonConvert.DeserializeObject<QnAMakerResults>(json);
-
-                //Adding internal service cfg reference [used when checking configured threshold to provide an answer]
-                qnaMakerResults.ServiceCfg = this.qnaInfo;
-
-                var filteredQnAResults = new List<QnAMakerResult>();
-                foreach (var qnaMakerResult in qnaMakerResults.Answers)
-                {
-                    qnaMakerResult.Score /= 100;
-                    if (qnaMakerResult.Score >= this.qnaInfo.ScoreThreshold)
-                    {
-                        qnaMakerResult.Answer = HttpUtility.HtmlDecode(qnaMakerResult.Answer);
-                        qnaMakerResult.Questions = qnaMakerResult.Questions.Select(x => HttpUtility.HtmlDecode(x)).ToList();
-                        filteredQnAResults.Add(qnaMakerResult);
-                    }
-                }
-
-                qnaMakerResults.Answers = filteredQnAResults;
-
-                return qnaMakerResults;
-            }
-            catch (JsonException ex)
-            {
-                throw new ArgumentException("Unable to deserialize the QnA service response.", ex);
-            }
-        }
-
-        async Task<bool> IQnAService.ActiveLearnAsync(Uri uri, QnAMakerTrainingRequestBody postBody, string subscriptionKey)
-        {
-            try
-            {
-                string json;
-                using (WebClient client = new WebClient())
-                {
-                    //Set the encoding to UTF8
-                    client.Encoding = Encoding.UTF8;
-
-                    //Add the subscription key header
-                    client.Headers.Add("Ocp-Apim-Subscription-Key", subscriptionKey);
-                    client.Headers.Add("Content-Type", "application/json");
-
-                    json = client.UploadString(uri, "PATCH", JsonConvert.SerializeObject(postBody));
-                }
-
-                return true;
-            }
-            catch
-            {
-                return false;
-            }
-        }
-    }
-
-    public class QnAMakerRequestBody
-    {
-        [JsonProperty("question")]
-        public string question { get; set; }
-
-        [JsonProperty("top")]
-        public int top { get; set; }
-    }
-
-    public class QnAMakerTrainingRequestBody
-    {
-        [JsonProperty("knowledgeBaseId")]
-        public string KnowledgeBaseId { get; set; }
-
-        [JsonProperty("feedbackRecords")]
-        public List<FeedbackRecord> FeedbackRecords { get; set; }
-    }
-
-    [Serializable]
-    public class FeedbackRecord
-    {
-        [JsonProperty("userId")]
-        public string UserId { get; set; }
-
-        [JsonProperty("userQuestion")]
-        public string UserQuestion { get; set; }
-
-        [JsonProperty("kbQuestion")]
-        public string KbQuestion { get; set; }
-
-        [JsonProperty("kbAnswer")]
-        public string KbAnswer { get; set; }
-    }
-
-    /// <summary>
-    /// QnA Service extension methods.
-    /// </summary>
-    public static class Extensions
-    {
-        /// <summary>
-        /// Query the QnA service using this text.
-        /// </summary>
-        /// <param name="service">QnA service.</param>
-        /// <param name="text">The query text.</param>
-        /// <returns>The QnA result.</returns>
-        public static async Task<QnAMakerResults> QueryServiceAsync(this IQnAService service, string text)
-        {
-            QnAMakerRequestBody postBody;
-            string subscriptionKey;
-            var uri = service.BuildRequest(text, out postBody, out subscriptionKey);
-            return await service.QueryServiceAsync(uri, postBody, subscriptionKey);
-        }
-
-        public static async Task<bool> ActiveLearnAsync(
-            this IQnAService service,
-            string userId,
-            string userQuestion,
-            string kbQuestion,
-            string kbAnswer,
-            string knowledgebaseId)
-        {
-            QnAMakerTrainingRequestBody postBody;
-            string subscriptionKey;
-            string serviceKnowledgebaseId;
-            var uri = service.BuildFeedbackRequest(
-                userId,
-                userQuestion,
-                kbQuestion,
-                kbAnswer,
-                out postBody,
-                out subscriptionKey,
-                out serviceKnowledgebaseId);
-
-            if (serviceKnowledgebaseId.Equals(knowledgebaseId))
-            {
-                return await service.ActiveLearnAsync(uri, postBody, subscriptionKey);
-            }
-
-            return false;
-        }
-    }
-}+// 
+// Copyright (c) Microsoft. All rights reserved.
+// Licensed under the MIT license.
+// 
+// Microsoft Bot Framework: http://botframework.com
+// 
+// Cognitive Services based Dialogs for Bot Builder:
+// https://github.com/Microsoft/BotBuilder-CognitiveServices 
+// 
+// Copyright (c) Microsoft Corporation
+// All rights reserved.
+// 
+// MIT License:
+// Permission is hereby granted, free of charge, to any person obtaining
+// a copy of this software and associated documentation files (the
+// "Software"), to deal in the Software without restriction, including
+// without limitation the rights to use, copy, modify, merge, publish,
+// distribute, sublicense, and/or sell copies of the Software, and to
+// permit persons to whom the Software is furnished to do so, subject to
+// the following conditions:
+// 
+// The above copyright notice and this permission notice shall be
+// included in all copies or substantial portions of the Software.
+// 
+// THE SOFTWARE IS PROVIDED ""AS IS"", WITHOUT WARRANTY OF ANY KIND,
+// EXPRESS OR IMPLIED, INCLUDING BUT NOT LIMITED TO THE WARRANTIES OF
+// MERCHANTABILITY, FITNESS FOR A PARTICULAR PURPOSE AND
+// NONINFRINGEMENT. IN NO EVENT SHALL THE AUTHORS OR COPYRIGHT HOLDERS BE
+// LIABLE FOR ANY CLAIM, DAMAGES OR OTHER LIABILITY, WHETHER IN AN ACTION
+// OF CONTRACT, TORT OR OTHERWISE, ARISING FROM, OUT OF OR IN CONNECTION
+// WITH THE SOFTWARE OR THE USE OR OTHER DEALINGS IN THE SOFTWARE.
+//
+
+using System;
+using System.Threading.Tasks;
+using Microsoft.Bot.Builder.Internals.Fibers;
+using Newtonsoft.Json;
+using System.Text;
+using System.Web;
+using System.Net.Http;
+using System.Collections.Generic;
+using System.Linq;
+using System.Security.Cryptography.X509Certificates;
+
+namespace Microsoft.Bot.Builder.CognitiveServices.QnAMaker
+{
+    public interface IQnAService
+    {
+        /// <summary>
+        /// Build the query uri for the query text.
+        /// </summary>
+        /// <param name="queryText">The query text.</param>
+        /// <returns>The query uri</returns>
+        Uri BuildRequest(string queryText, out QnAMakerRequestBody postBody, out string subscriptionKey);
+
+        /// <summary>
+        /// Build the feedback request uri for the query text and the selected QnA.
+        /// </summary>
+        /// <param name="userId">An unique ID for every user.</param>
+        /// <param name="userQuery">The original user query.</param>
+        /// <param name="kbQuestion">The question from the knowledgebase which corresponds to the selected answer.</param>
+        /// <param name="kbAnswer">The selected answer.</param>
+        /// <returns>The query uri</returns>
+        Uri BuildFeedbackRequest(string userId, string userQuery, string kbQuestion, string kbAnswer, out QnAMakerTrainingRequestBody postBody, out string subscriptionKey, out string knowledgebaseId);
+
+        /// <summary>
+        /// Query the QnA service using this uri.
+        /// </summary>
+        /// <param name="uri">The query uri</param>
+        /// <returns>The QnA service results.</returns>
+        Task<QnAMakerResults> QueryServiceAsync(Uri uri, QnAMakerRequestBody postBody, string subscriptionKey);
+
+        /// <summary>
+        /// Sends the feedback entry the QnA service.
+        /// </summary>
+        /// <param name="uri">The train uri to record the feedback entry</param>
+        /// <returns>A boolean indicating success/failure.</returns>
+        Task<bool> ActiveLearnAsync(Uri uri, QnAMakerTrainingRequestBody postBody, string subscriptionKey);
+    }
+
+    /// <summary>
+    /// Standard implementation of IQnAService
+    /// </summary>
+    [Serializable]
+    public sealed class QnAMakerService : IQnAService
+    {
+        private readonly QnAMakerAttribute qnaInfo;
+
+        /// <summary>
+        /// The base URI for accessing QnA Service.
+        /// </summary>
+        public static readonly Uri UriBase = new Uri("https://westus.api.cognitive.microsoft.com/qnamaker/v2.0/knowledgebases");
+
+        /// <summary>
+        /// Construct the QnA service using the qnaInfo information.
+        /// </summary>
+        /// <param name="qnaInfo">The QnA knowledgebase information.</param>
+        public QnAMakerService(QnAMakerAttribute qnaInfo)
+        {
+            SetField.NotNull(out this.qnaInfo, nameof(qnaInfo), qnaInfo);
+        }
+
+        Uri IQnAService.BuildRequest(string queryText, out QnAMakerRequestBody postBody, out string subscriptionKey)
+        {
+            var knowledgebaseId = this.qnaInfo.KnowledgebaseId;
+            var builder = new UriBuilder($"{UriBase}/{knowledgebaseId}/generateanswer");
+            postBody = new QnAMakerRequestBody { question = queryText, top = this.qnaInfo.Top };
+            subscriptionKey = this.qnaInfo.SubscriptionKey;
+            return builder.Uri;
+        }
+
+        Uri IQnAService.BuildFeedbackRequest(string userId, string userQuery, string kbQuestion, string kbAnswer, out QnAMakerTrainingRequestBody postBody, out string subscriptionKey, out string knowledgebaseId)
+        {
+            knowledgebaseId = this.qnaInfo.KnowledgebaseId;
+            subscriptionKey = this.qnaInfo.SubscriptionKey;
+            var builder = new UriBuilder($"{UriBase}/{knowledgebaseId}/train");
+            var feedbackRecord = new FeedbackRecord { UserId = userId, UserQuestion = userQuery, KbQuestion = kbQuestion, KbAnswer = kbAnswer };
+            var feedbackRecords = new List<FeedbackRecord>();
+            feedbackRecords.Add(feedbackRecord);
+            postBody = new QnAMakerTrainingRequestBody { KnowledgeBaseId = knowledgebaseId, FeedbackRecords = feedbackRecords };
+            return builder.Uri;
+        }
+
+        async Task<QnAMakerResults> IQnAService.QueryServiceAsync(Uri uri, QnAMakerRequestBody postBody, string subscriptionKey)
+        {
+            string json = string.Empty;
+
+            using (HttpClient client = new HttpClient())
+            {
+                //Add the subscription key header
+                client.DefaultRequestHeaders.Add("Ocp-Apim-Subscription-Key", subscriptionKey);
+
+                var response = await client.PostAsync(uri, new StringContent(JsonConvert.SerializeObject(postBody), Encoding.UTF8, "application/json"));
+                if (response != null && response.Content != null)
+                {
+                    json = await response.Content.ReadAsStringAsync();
+                }
+            }
+
+            try
+            {
+                var qnaMakerResults = JsonConvert.DeserializeObject<QnAMakerResults>(json);
+
+                //Adding internal service cfg reference [used when checking configured threshold to provide an answer]
+                qnaMakerResults.ServiceCfg = this.qnaInfo;
+
+                var filteredQnAResults = new List<QnAMakerResult>();
+                foreach (var qnaMakerResult in qnaMakerResults.Answers)
+                {
+                    qnaMakerResult.Score /= 100;
+                    if (qnaMakerResult.Score >= this.qnaInfo.ScoreThreshold)
+                    {
+                        qnaMakerResult.Answer = HttpUtility.HtmlDecode(qnaMakerResult.Answer);
+                        qnaMakerResult.Questions = qnaMakerResult.Questions.Select(x => HttpUtility.HtmlDecode(x)).ToList();
+                        filteredQnAResults.Add(qnaMakerResult);
+                    }
+                }
+
+                qnaMakerResults.Answers = filteredQnAResults;
+
+                return qnaMakerResults;
+            }
+            catch (JsonException ex)
+            {
+                throw new ArgumentException("Unable to deserialize the QnA service response.", ex);
+            }
+        }
+
+        async Task<bool> IQnAService.ActiveLearnAsync(Uri uri, QnAMakerTrainingRequestBody postBody, string subscriptionKey)
+        {
+            try
+            {
+                string json = string.Empty;
+
+                using (HttpClient client = new HttpClient())
+                {
+                    var request = new HttpRequestMessage(new HttpMethod("PATCH"), uri)
+                                      {
+                                          Content =
+                                              new StringContent(
+                                              JsonConvert
+                                              .SerializeObject(
+                                                  postBody),
+                                              Encoding.UTF8,
+                                              "application/json")
+                                      };
+
+                    //Add the subscription key header
+                    client.DefaultRequestHeaders.Add("Ocp-Apim-Subscription-Key", subscriptionKey);
+
+                    var response = await client.SendAsync(request);
+                    if (response != null && response.Content != null)
+                    {
+                        json = await response.Content.ReadAsStringAsync();
+                    }
+                }
+            
+                return true;
+            }
+            catch
+            {
+                return false;
+            }
+        }
+    }
+
+    public class QnAMakerRequestBody
+    {
+        [JsonProperty("question")]
+        public string question { get; set; }
+
+        [JsonProperty("top")]
+        public int top { get; set; }
+    }
+
+    public class QnAMakerTrainingRequestBody
+    {
+        [JsonProperty("knowledgeBaseId")]
+        public string KnowledgeBaseId { get; set; }
+
+        [JsonProperty("feedbackRecords")]
+        public List<FeedbackRecord> FeedbackRecords { get; set; }
+    }
+
+    [Serializable]
+    public class FeedbackRecord
+    {
+        [JsonProperty("userId")]
+        public string UserId { get; set; }
+
+        [JsonProperty("userQuestion")]
+        public string UserQuestion { get; set; }
+
+        [JsonProperty("kbQuestion")]
+        public string KbQuestion { get; set; }
+
+        [JsonProperty("kbAnswer")]
+        public string KbAnswer { get; set; }
+    }
+
+    /// <summary>
+    /// QnA Service extension methods.
+    /// </summary>
+    public static class Extensions
+    {
+        /// <summary>
+        /// Query the QnA service using this text.
+        /// </summary>
+        /// <param name="service">QnA service.</param>
+        /// <param name="text">The query text.</param>
+        /// <returns>The QnA result.</returns>
+        public static async Task<QnAMakerResults> QueryServiceAsync(this IQnAService service, string text)
+        {
+            QnAMakerRequestBody postBody;
+            string subscriptionKey;
+            var uri = service.BuildRequest(text, out postBody, out subscriptionKey);
+            return await service.QueryServiceAsync(uri, postBody, subscriptionKey);
+        }
+
+        public static async Task<bool> ActiveLearnAsync(
+            this IQnAService service,
+            string userId,
+            string userQuestion,
+            string kbQuestion,
+            string kbAnswer,
+            string knowledgebaseId)
+        {
+            QnAMakerTrainingRequestBody postBody;
+            string subscriptionKey;
+            string serviceKnowledgebaseId;
+            var uri = service.BuildFeedbackRequest(
+                userId,
+                userQuestion,
+                kbQuestion,
+                kbAnswer,
+                out postBody,
+                out subscriptionKey,
+                out serviceKnowledgebaseId);
+
+            if (serviceKnowledgebaseId.Equals(knowledgebaseId))
+            {
+                return await service.ActiveLearnAsync(uri, postBody, subscriptionKey);
+            }
+
+            return false;
+        }
+    }
+}