// 
// Copyright (c) Microsoft. All rights reserved.
// Licensed under the MIT license.
// 
// Microsoft Bot Framework: http://botframework.com
// 
// Bot Builder Cognitive Services Github:
// https://github.com/Microsoft/BotBuilder-CognitiveServices
// 
// Copyright (c) Microsoft Corporation
// All rights reserved.
// 
// MIT License:
// Permission is hereby granted, free of charge, to any person obtaining
// a copy of this software and associated documentation files (the
// "Software"), to deal in the Software without restriction, including
// without limitation the rights to use, copy, modify, merge, publish,
// distribute, sublicense, and/or sell copies of the Software, and to
// permit persons to whom the Software is furnished to do so, subject to
// the following conditions:
// 
// The above copyright notice and this permission notice shall be
// included in all copies or substantial portions of the Software.
// 
// THE SOFTWARE IS PROVIDED ""AS IS"", WITHOUT WARRANTY OF ANY KIND,
// EXPRESS OR IMPLIED, INCLUDING BUT NOT LIMITED TO THE WARRANTIES OF
// MERCHANTABILITY, FITNESS FOR A PARTICULAR PURPOSE AND
// NONINFRINGEMENT. IN NO EVENT SHALL THE AUTHORS OR COPYRIGHT HOLDERS BE
// LIABLE FOR ANY CLAIM, DAMAGES OR OTHER LIABILITY, WHETHER IN AN ACTION
// OF CONTRACT, TORT OR OTHERWISE, ARISING FROM, OUT OF OR IN CONNECTION
// WITH THE SOFTWARE OR THE USE OR OTHER DEALINGS IN THE SOFTWARE.
//

import * as builder from 'botbuilder';
import * as request from 'request';
import * as entities from 'html-entities';
import { QnAMakerTools } from './QnAMakerTools';

var qnaMakerServiceEndpoint = 'https://westus.api.cognitive.microsoft.com/qnamaker/v2.0/knowledgebases/';
var qnaApi = 'generateanswer';
var qnaTrainApi = 'train';
var htmlentities = new entities.AllHtmlEntities();

export interface IQnAMakerResults extends builder.IIntentRecognizerResult {
    answers: IQnAMakerResult[];
}

export interface IQnAMakerResult{
    answer: string;
    questions: string[];
    score: number;
}

export interface IQnAMakerOptions extends builder.IIntentRecognizerSetOptions {
    knowledgeBaseId: string;
    subscriptionKey: string;
    top?: number;
    qnaThreshold?: number;
    defaultMessage?: string;
<<<<<<< HEAD
    intentName?: string;
=======
    feedbackLib?: QnAMakerTools;
>>>>>>> 4b3bfba2
}

export class QnAMakerRecognizer implements builder.IIntentRecognizer {
    private kbUri: string;
<<<<<<< HEAD
    private ocpApimSubscriptionKey: string;
    private intentName: string;
    
    constructor(private options: IQnAMakerOptions){
        this.kbUri = qnaMakerServiceEndpoint + options.knowledgeBaseId + '/' + qnaApi;
        this.ocpApimSubscriptionKey = options.subscriptionKey;
        this.intentName = options.intentName || "qna";
    }

    public recognize(context: builder.IRecognizeContext, cb: (error: Error, result: IQnAMakerResult) => void): void {
        let options = {
            intent: this.intentName
        };

        var result: IQnAMakerResult = { score: 0.0, answer: null, intent: this.intentName };
        if (context && context.message && context.message.text) {
            var utterance = context.message.text;
            QnAMakerRecognizer.recognize(utterance, this.kbUri, this.ocpApimSubscriptionKey, options, (error, result) => {
=======
    public kbUriForTraining: string;
    public ocpApimSubscriptionKey: string;
    private top: number;
    
    constructor(private options: IQnAMakerOptions){
        this.kbUri = qnaMakerServiceEndpoint + this.options.knowledgeBaseId + '/' + qnaApi;
        this.kbUriForTraining = qnaMakerServiceEndpoint + this.options.knowledgeBaseId + '/' + qnaTrainApi;
        this.ocpApimSubscriptionKey = this.options.subscriptionKey;

        if(typeof this.options.top !== 'number'){
			this.top = 1;
		}
		else
		{
			this.top = this.options.top;
		}
    }

    public recognize(context: builder.IRecognizeContext, cb: (error: Error, result: IQnAMakerResults) => void): void {
        var result: IQnAMakerResults = { score: 0.0, answers: null, intent: "QnA" };
        if (context && context.message && context.message.text) {
            var utterance = context.message.text;
            QnAMakerRecognizer.recognize(utterance, this.kbUri, this.ocpApimSubscriptionKey, this.top, (error, result) => {
>>>>>>> 4b3bfba2
                    if (!error) {
                        cb(null, result);
                    } else {
                        cb(error, null);
                    }
                }
            );
        }
    }

<<<<<<< HEAD
    static recognize(utterance: string, kbUrl: string, ocpApimSubscriptionKey: string, options: any, callback: (error: Error, result?: IQnAMakerResult) => void): void {
=======
    static recognize(utterance: string, kbUrl: string, ocpApimSubscriptionKey: string, top: number, callback: (error: Error, result?: IQnAMakerResults) => void): void {
>>>>>>> 4b3bfba2
        try {
            var postBody = '{"question":"' + utterance + '", "top":' + top + '}';
            request({
                url: kbUrl,
                method: 'POST',
                headers: {
                    'Content-Type': 'application/json',
                    'Ocp-Apim-Subscription-Key': ocpApimSubscriptionKey
                },
                body: postBody
            },
<<<<<<< HEAD
                (error: Error, response: any, body: string) => {
                    var result: IQnAMakerResult;
=======
                function (error: Error, response: any, body: string) {
                    var result: IQnAMakerResults;
>>>>>>> 4b3bfba2
                    try {
                        if (!error) {
                            result = JSON.parse(body);
<<<<<<< HEAD
                            result.score = result.score / 100;
                            result.intent = options.intent;
                            result.answer = htmlentities.decode(result.answer);
=======
                            var answerEntities: builder.IEntity[] = [];
                            if(result.answers !== null && result.answers.length > 0){
                                result.answers.forEach((ans) => {
                                    ans.score /= 100;
                                    ans.answer = htmlentities.decode(ans.answer);
                                    var answerEntity = {
                                        score: ans.score,
                                        entity: ans.answer,
                                        type: 'answer'
                                    }
                                    answerEntities.push(answerEntity as builder.IEntity);
                                });
                                result.score = result.answers[0].score;
                                result.entities = answerEntities;
                            }
>>>>>>> 4b3bfba2
                        }
                    } catch (e) {
                        error = e;
                    }

                    // Return result
                    try {
                        if (!error) {
                            callback(null, result);
                        } else {
                            var m = error.toString();
                            callback(error instanceof Error ? error : new Error(m));
                        }

                    } catch (e) {
                        console.error(e.toString());
                    }
                }
            );
        } catch (e) {
            callback(e instanceof Error ? e : new Error(e.toString()));
        }
    }
}<|MERGE_RESOLUTION|>--- conflicted
+++ resolved
@@ -1,193 +1,156 @@
-// 
-// Copyright (c) Microsoft. All rights reserved.
-// Licensed under the MIT license.
-// 
-// Microsoft Bot Framework: http://botframework.com
-// 
-// Bot Builder Cognitive Services Github:
-// https://github.com/Microsoft/BotBuilder-CognitiveServices
-// 
-// Copyright (c) Microsoft Corporation
-// All rights reserved.
-// 
-// MIT License:
-// Permission is hereby granted, free of charge, to any person obtaining
-// a copy of this software and associated documentation files (the
-// "Software"), to deal in the Software without restriction, including
-// without limitation the rights to use, copy, modify, merge, publish,
-// distribute, sublicense, and/or sell copies of the Software, and to
-// permit persons to whom the Software is furnished to do so, subject to
-// the following conditions:
-// 
-// The above copyright notice and this permission notice shall be
-// included in all copies or substantial portions of the Software.
-// 
-// THE SOFTWARE IS PROVIDED ""AS IS"", WITHOUT WARRANTY OF ANY KIND,
-// EXPRESS OR IMPLIED, INCLUDING BUT NOT LIMITED TO THE WARRANTIES OF
-// MERCHANTABILITY, FITNESS FOR A PARTICULAR PURPOSE AND
-// NONINFRINGEMENT. IN NO EVENT SHALL THE AUTHORS OR COPYRIGHT HOLDERS BE
-// LIABLE FOR ANY CLAIM, DAMAGES OR OTHER LIABILITY, WHETHER IN AN ACTION
-// OF CONTRACT, TORT OR OTHERWISE, ARISING FROM, OUT OF OR IN CONNECTION
-// WITH THE SOFTWARE OR THE USE OR OTHER DEALINGS IN THE SOFTWARE.
-//
-
-import * as builder from 'botbuilder';
-import * as request from 'request';
-import * as entities from 'html-entities';
-import { QnAMakerTools } from './QnAMakerTools';
-
-var qnaMakerServiceEndpoint = 'https://westus.api.cognitive.microsoft.com/qnamaker/v2.0/knowledgebases/';
-var qnaApi = 'generateanswer';
-var qnaTrainApi = 'train';
-var htmlentities = new entities.AllHtmlEntities();
-
-export interface IQnAMakerResults extends builder.IIntentRecognizerResult {
-    answers: IQnAMakerResult[];
-}
-
-export interface IQnAMakerResult{
-    answer: string;
-    questions: string[];
-    score: number;
-}
-
-export interface IQnAMakerOptions extends builder.IIntentRecognizerSetOptions {
-    knowledgeBaseId: string;
-    subscriptionKey: string;
-    top?: number;
-    qnaThreshold?: number;
-    defaultMessage?: string;
-<<<<<<< HEAD
-    intentName?: string;
-=======
-    feedbackLib?: QnAMakerTools;
->>>>>>> 4b3bfba2
-}
-
-export class QnAMakerRecognizer implements builder.IIntentRecognizer {
-    private kbUri: string;
-<<<<<<< HEAD
-    private ocpApimSubscriptionKey: string;
-    private intentName: string;
-    
-    constructor(private options: IQnAMakerOptions){
-        this.kbUri = qnaMakerServiceEndpoint + options.knowledgeBaseId + '/' + qnaApi;
-        this.ocpApimSubscriptionKey = options.subscriptionKey;
-        this.intentName = options.intentName || "qna";
-    }
-
-    public recognize(context: builder.IRecognizeContext, cb: (error: Error, result: IQnAMakerResult) => void): void {
-        let options = {
-            intent: this.intentName
-        };
-
-        var result: IQnAMakerResult = { score: 0.0, answer: null, intent: this.intentName };
-        if (context && context.message && context.message.text) {
-            var utterance = context.message.text;
-            QnAMakerRecognizer.recognize(utterance, this.kbUri, this.ocpApimSubscriptionKey, options, (error, result) => {
-=======
-    public kbUriForTraining: string;
-    public ocpApimSubscriptionKey: string;
-    private top: number;
-    
-    constructor(private options: IQnAMakerOptions){
-        this.kbUri = qnaMakerServiceEndpoint + this.options.knowledgeBaseId + '/' + qnaApi;
-        this.kbUriForTraining = qnaMakerServiceEndpoint + this.options.knowledgeBaseId + '/' + qnaTrainApi;
-        this.ocpApimSubscriptionKey = this.options.subscriptionKey;
-
-        if(typeof this.options.top !== 'number'){
-			this.top = 1;
-		}
-		else
-		{
-			this.top = this.options.top;
-		}
-    }
-
-    public recognize(context: builder.IRecognizeContext, cb: (error: Error, result: IQnAMakerResults) => void): void {
-        var result: IQnAMakerResults = { score: 0.0, answers: null, intent: "QnA" };
-        if (context && context.message && context.message.text) {
-            var utterance = context.message.text;
-            QnAMakerRecognizer.recognize(utterance, this.kbUri, this.ocpApimSubscriptionKey, this.top, (error, result) => {
->>>>>>> 4b3bfba2
-                    if (!error) {
-                        cb(null, result);
-                    } else {
-                        cb(error, null);
-                    }
-                }
-            );
-        }
-    }
-
-<<<<<<< HEAD
-    static recognize(utterance: string, kbUrl: string, ocpApimSubscriptionKey: string, options: any, callback: (error: Error, result?: IQnAMakerResult) => void): void {
-=======
-    static recognize(utterance: string, kbUrl: string, ocpApimSubscriptionKey: string, top: number, callback: (error: Error, result?: IQnAMakerResults) => void): void {
->>>>>>> 4b3bfba2
-        try {
-            var postBody = '{"question":"' + utterance + '", "top":' + top + '}';
-            request({
-                url: kbUrl,
-                method: 'POST',
-                headers: {
-                    'Content-Type': 'application/json',
-                    'Ocp-Apim-Subscription-Key': ocpApimSubscriptionKey
-                },
-                body: postBody
-            },
-<<<<<<< HEAD
-                (error: Error, response: any, body: string) => {
-                    var result: IQnAMakerResult;
-=======
-                function (error: Error, response: any, body: string) {
-                    var result: IQnAMakerResults;
->>>>>>> 4b3bfba2
-                    try {
-                        if (!error) {
-                            result = JSON.parse(body);
-<<<<<<< HEAD
-                            result.score = result.score / 100;
-                            result.intent = options.intent;
-                            result.answer = htmlentities.decode(result.answer);
-=======
-                            var answerEntities: builder.IEntity[] = [];
-                            if(result.answers !== null && result.answers.length > 0){
-                                result.answers.forEach((ans) => {
-                                    ans.score /= 100;
-                                    ans.answer = htmlentities.decode(ans.answer);
-                                    var answerEntity = {
-                                        score: ans.score,
-                                        entity: ans.answer,
-                                        type: 'answer'
-                                    }
-                                    answerEntities.push(answerEntity as builder.IEntity);
-                                });
-                                result.score = result.answers[0].score;
-                                result.entities = answerEntities;
-                            }
->>>>>>> 4b3bfba2
-                        }
-                    } catch (e) {
-                        error = e;
-                    }
-
-                    // Return result
-                    try {
-                        if (!error) {
-                            callback(null, result);
-                        } else {
-                            var m = error.toString();
-                            callback(error instanceof Error ? error : new Error(m));
-                        }
-
-                    } catch (e) {
-                        console.error(e.toString());
-                    }
-                }
-            );
-        } catch (e) {
-            callback(e instanceof Error ? e : new Error(e.toString()));
-        }
-    }
+// 
+// Copyright (c) Microsoft. All rights reserved.
+// Licensed under the MIT license.
+// 
+// Microsoft Bot Framework: http://botframework.com
+// 
+// Bot Builder Cognitive Services Github:
+// https://github.com/Microsoft/BotBuilder-CognitiveServices
+// 
+// Copyright (c) Microsoft Corporation
+// All rights reserved.
+// 
+// MIT License:
+// Permission is hereby granted, free of charge, to any person obtaining
+// a copy of this software and associated documentation files (the
+// "Software"), to deal in the Software without restriction, including
+// without limitation the rights to use, copy, modify, merge, publish,
+// distribute, sublicense, and/or sell copies of the Software, and to
+// permit persons to whom the Software is furnished to do so, subject to
+// the following conditions:
+// 
+// The above copyright notice and this permission notice shall be
+// included in all copies or substantial portions of the Software.
+// 
+// THE SOFTWARE IS PROVIDED ""AS IS"", WITHOUT WARRANTY OF ANY KIND,
+// EXPRESS OR IMPLIED, INCLUDING BUT NOT LIMITED TO THE WARRANTIES OF
+// MERCHANTABILITY, FITNESS FOR A PARTICULAR PURPOSE AND
+// NONINFRINGEMENT. IN NO EVENT SHALL THE AUTHORS OR COPYRIGHT HOLDERS BE
+// LIABLE FOR ANY CLAIM, DAMAGES OR OTHER LIABILITY, WHETHER IN AN ACTION
+// OF CONTRACT, TORT OR OTHERWISE, ARISING FROM, OUT OF OR IN CONNECTION
+// WITH THE SOFTWARE OR THE USE OR OTHER DEALINGS IN THE SOFTWARE.
+//
+
+import * as builder from 'botbuilder';
+import * as request from 'request';
+import * as entities from 'html-entities';
+import { QnAMakerTools } from './QnAMakerTools';
+
+var qnaMakerServiceEndpoint = 'https://westus.api.cognitive.microsoft.com/qnamaker/v2.0/knowledgebases/';
+var qnaApi = 'generateanswer';
+var qnaTrainApi = 'train';
+var htmlentities = new entities.AllHtmlEntities();
+
+export interface IQnAMakerResults extends builder.IIntentRecognizerResult {
+    answers: IQnAMakerResult[];
+}
+
+export interface IQnAMakerResult{
+    answer: string;
+    questions: string[];
+    score: number;
+}
+
+export interface IQnAMakerOptions extends builder.IIntentRecognizerSetOptions {
+    knowledgeBaseId: string;
+    subscriptionKey: string;
+    top?: number;
+    qnaThreshold?: number;
+    defaultMessage?: string;
+    intentName?: string;
+    feedbackLib?: QnAMakerTools;
+}
+
+export class QnAMakerRecognizer implements builder.IIntentRecognizer {
+    private kbUri: string;
+    public kbUriForTraining: string;
+    public ocpApimSubscriptionKey: string;
+    private top: number;
+    private intentName: string;
+    
+    constructor(private options: IQnAMakerOptions){
+        this.kbUri = qnaMakerServiceEndpoint + this.options.knowledgeBaseId + '/' + qnaApi;
+        this.kbUriForTraining = qnaMakerServiceEndpoint + this.options.knowledgeBaseId + '/' + qnaTrainApi;
+        this.ocpApimSubscriptionKey = this.options.subscriptionKey;
+        this.intentName = options.intentName || "qna";
+        if(typeof this.options.top !== 'number'){
+          this.top = 1;
+        }
+        else
+        {
+          this.top = this.options.top;
+        }
+    }
+
+    public recognize(context: builder.IRecognizeContext, cb: (error: Error, result: IQnAMakerResults) => void): void {
+        var result: IQnAMakerResults = { score: 0.0, answers: null, intent: null };
+        if (context && context.message && context.message.text) {
+            var utterance = context.message.text;
+            QnAMakerRecognizer.recognize(utterance, this.kbUri, this.ocpApimSubscriptionKey, this.top, this.intentName, (error, result) => {
+                    if (!error) {
+                        cb(null, result);
+                    } else {
+                        cb(error, null);
+                    }
+                }
+            );
+        }
+    }
+
+    static recognize(utterance: string, kbUrl: string, ocpApimSubscriptionKey: string, top: number, intentName: string, callback: (error: Error, result?: IQnAMakerResults) => void): void {
+        try {
+            var postBody = '{"question":"' + utterance + '", "top":' + top + '}';
+            request({
+                url: kbUrl,
+                method: 'POST',
+                headers: {
+                    'Content-Type': 'application/json',
+                    'Ocp-Apim-Subscription-Key': ocpApimSubscriptionKey
+                },
+                body: postBody
+            },
+                function (error: Error, response: any, body: string) {
+                    var result: IQnAMakerResults;
+                    try {
+                        if (!error) {
+                            result = JSON.parse(body);
+                            var answerEntities: builder.IEntity[] = [];
+                            if(result.answers !== null && result.answers.length > 0){
+                                result.answers.forEach((ans) => {
+                                    ans.score /= 100;
+                                    ans.answer = htmlentities.decode(ans.answer);
+                                    var answerEntity = {
+                                        score: ans.score,
+                                        entity: ans.answer,
+                                        type: 'answer'
+                                    }
+                                    answerEntities.push(answerEntity as builder.IEntity);
+                                });
+                                result.score = result.answers[0].score;
+                                result.entities = answerEntities;
+                                result.intent = intentName;
+                            }
+                        }
+                    } catch (e) {
+                        error = e;
+                    }
+
+                    // Return result
+                    try {
+                        if (!error) {
+                            callback(null, result);
+                        } else {
+                            var m = error.toString();
+                            callback(error instanceof Error ? error : new Error(m));
+                        }
+
+                    } catch (e) {
+                        console.error(e.toString());
+                    }
+                }
+            );
+        } catch (e) {
+            callback(e instanceof Error ? e : new Error(e.toString()));
+        }
+    }
 }